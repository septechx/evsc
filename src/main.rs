mod ast;
mod backend;
mod bindings;
mod cli;
mod errors;
mod intermediate;
mod lexer;
mod parser;

#[cfg(debug_assertions)]
mod gentests;

use std::{
    env, fs,
    path::{Path, PathBuf},
    sync::Arc,
};

use clap::Parser;
use colored::Colorize;
use inkwell::targets::{CodeModel, RelocMode};
use lazy_static::lazy_static;
use parking_lot::Mutex;

use crate::{
    backend::{BackendOptions, LinkerKind},
    cli::{Cli, OptLevel},
<<<<<<< HEAD
    errors::{ErrorCollector, ErrorLevel},
=======
    errors::ErrorCollector,
>>>>>>> 915bc895
    intermediate::{CompileOptions, EmitType},
    lexer::lexer::tokenize,
    lexer::token::extract_tokens,
    parser::parser::parse,
    lexer::token::extract_tokens,
};

lazy_static! {
    pub static ref ERRORS: Arc<Mutex<ErrorCollector>> = Arc::new(Mutex::new(ErrorCollector::new()));
}

fn main() -> anyhow::Result<()> {
    #[cfg(debug_assertions)]
    gentests::check()?;

    let cli = Cli::parse();

    let file_path = cli
        .files
        .iter()
        .find(|file| file.extension().unwrap() == "evsc")
        .ok_or(anyhow::anyhow!("No evsc files specified".red().bold()))?
        .clone(); // $1/$2.evsc
    build_file(file_path, &cli)?;

    ERRORS.lock().print_all();

    Ok(())
}

fn check_for_errors() {
    if ERRORS.lock().has_errors() {
        ERRORS.lock().print_all();
        std::process::exit(1);
    }
}

fn build_file(file_path: PathBuf, cli: &Cli) -> anyhow::Result<()> {
    let source_dir = file_path
        .parent()
        .expect("source file must have a parent directory"); // $1/

    let module_name = file_path
        .file_stem()
        .and_then(|s| s.to_str())
        .expect("file name must be valid UTF-8"); // $2

    let (extension, emit) = if cli.no_link {
        match (cli.emit_llvm, cli.emit_asm) {
            (true, _) => ("ll", EmitType::LLVM),
            (false, true) => ("s", EmitType::Assembly),
            _ => ("o", EmitType::Object),
        }
    } else {
        match (cli.emit_llvm, cli.emit_asm) {
            (true, _) => ("ll", EmitType::LLVM),
            (false, true) => ("s", EmitType::Assembly),
            _ => {
                if cli.shared {
                    ("so", EmitType::Object)
                } else if cli.files.len() > 1 {
                    ("o", EmitType::Object)
                } else {
                    ("", EmitType::Executable)
                }
            }
        }
    };

    let output = cli.output.clone().unwrap_or_else(|| {
        if emit == EmitType::Executable {
            env::current_dir()
                .expect("failed to get current dir")
                .join(Path::new(module_name))
        } else {
            env::current_dir()
                .expect("failed to get current dir")
                .join(Path::new(module_name).with_extension(extension))
        }
    });

    let cpu = cli.cpu.clone().unwrap_or_else(|| "x86-64".to_string());
    let features = cli.features.clone().unwrap_or_else(|| "+avx2".to_string());
    let opt = cli.opt.unwrap_or(OptLevel::O3);

    let reloc_mode = if cli.no_pie {
        RelocMode::Default
    } else if cli.shared {
        RelocMode::DynamicNoPic
    } else if cli.static_ {
        RelocMode::Static
    } else {
        RelocMode::PIC
    };

    let linker_kind = if cli.use_gcc_linker {
        LinkerKind::Gcc
    } else {
        LinkerKind::Ld
    };

    let backend_opts = BackendOptions {
        code_model: CodeModel::Default,
        opt_level: opt.into(),
        reloc_mode,
        cpu,
        features,
    };

    let opts = CompileOptions {
        module_name,
        source_dir,
        emit: &emit,
        output_file: &output,
        source_file: &file_path,
        backend_options: &backend_opts,
        pic: !cli.no_pie,
        linker_kind: Some(linker_kind),
    };

    let source_text = fs::read_to_string(&file_path)?;
<<<<<<< HEAD

    let tokens = tokenize(source_text, &file_path)?;
    check_for_errors();

    let ast = parse(extract_tokens(&tokens))?;
    check_for_errors();

=======
    let tokens = tokenize(source_text, &file_path)?;
    let ast = parse(extract_tokens(&tokens))?;
>>>>>>> 915bc895
    intermediate::compile(ast, &opts)?;
    check_for_errors();

    if cli.files.len() > 1 {
        let additional_objects: Vec<&Path> = cli.files[1..]
            .iter()
            .filter(|f| f.extension().is_some_and(|ext| ext == "o"))
            .map(|f| f.as_path())
            .collect();

        if !additional_objects.is_empty() {
            let temp_obj_path = output.with_extension("o");
            let mut all_objects = vec![temp_obj_path.as_path()];
            all_objects.extend(additional_objects);
            backend::build_executable(
                &all_objects,
                &output.with_extension(""),
                cli.shared,
                !cli.no_pie,
                linker_kind,
            )?;
        }
    }

    Ok(())
}

#[cfg(test)]
mod tests {
    use std::{fs, path::Path};

    use crate::{
        backend::BackendOptions,
        errors::ErrorLevel,
        intermediate::{self, CompileOptions, EmitType},
        lexer::lexer::tokenize,
        lexer::token::extract_tokens,
        parser::parser::parse,
<<<<<<< HEAD
        ERRORS,
=======
        lexer::token::extract_tokens,
>>>>>>> 915bc895
    };

    fn status(task: &str, file: &str, ok: bool) -> bool {
        let color_ok = "\x1b[1;32m";
        let color_err = "\x1b[1;31m";
        let reset = "\x1b[0m";

        let dots = ".".repeat(30usize.saturating_sub(task.len() + file.len()));
        if ok {
            println!("{task} {file}{dots}{color_ok}OK{reset}");
        } else {
            println!("{task} {file}{dots}{color_err}ER{reset}");
        }
        !ok
    }

    #[test]
    fn run_tests() {
        let test_path = Path::new("./tests");
        let test_count = 8;

        let mut failed = false;

        for i in 1..=test_count {
            {
                let name = format!("{i:02}-test.evsc");
                let path = test_path.join(&name);
                let file = fs::read_to_string(&path).unwrap();
                let tokens = tokenize(file, &path);
                if status("Tokenizing", &name, tokens.is_ok()) {
                    failed = true;
                    eprintln!("{}", tokens.err().unwrap());
                    continue;
                };
<<<<<<< HEAD
                
                if ERRORS.lock().has_errors() {
                    ERRORS.lock().print_errors(ErrorLevel::Error);
                    failed = true;
                    continue;
                }
                
=======
>>>>>>> 915bc895
                let ast = parse(extract_tokens(&tokens.unwrap()));
                if status("Parsing", &name, ast.is_ok()) {
                    failed = true;
                    eprintln!("{}", ast.err().unwrap());
                    continue;
                };
                
                if ERRORS.lock().has_errors() {
                    ERRORS.lock().print_errors(ErrorLevel::Error);
                    failed = true;
                    continue;
                }
                
                let opts = CompileOptions {
                    module_name: &format!("{i:02}-test"),
                    source_dir: test_path,
                    source_file: &path,
                    output_file: &test_path.join(format!("{i:02}-test.ll")),
                    emit: &EmitType::LLVM,
                    backend_options: &BackendOptions::default(),
                    pic: true, // Doesn't matter with EmitType::LLVM
                    linker_kind: None,
                };
                let res = intermediate::compile(ast.unwrap(), &opts);
                if status("Compiling", &name, res.is_ok()) {
                    failed = true;
                    eprintln!("{}", res.err().unwrap());
                    continue;
                };
                
                if ERRORS.lock().has_errors() {
                    ERRORS.lock().print_errors(ErrorLevel::Error);
                    failed = true;
                    continue;
                }
            }

            {
                let name = format!("{i:02}.ll");
                let path = test_path.join(&name);
                let file = fs::read_to_string(path).unwrap();
                let file = file.split('\n').collect::<Vec<_>>();
                let file = file[2..].join("\n");
                let test_name = format!("{i:02}-test.ll");
                let test_path = test_path.join(test_name);
                let test_file = fs::read_to_string(test_path).unwrap();

                // Not sure why the first two lines are different, but the tests fail without this
                // code
                let test_file = test_file.split('\n').collect::<Vec<_>>();
                let test_file = test_file[2..].join("\n");

                if status("Checking", &name, file == test_file) {
                    failed = true;
                };
            }
        }

        assert!(!failed);
    }
}<|MERGE_RESOLUTION|>--- conflicted
+++ resolved
@@ -25,11 +25,7 @@
 use crate::{
     backend::{BackendOptions, LinkerKind},
     cli::{Cli, OptLevel},
-<<<<<<< HEAD
     errors::{ErrorCollector, ErrorLevel},
-=======
-    errors::ErrorCollector,
->>>>>>> 915bc895
     intermediate::{CompileOptions, EmitType},
     lexer::lexer::tokenize,
     lexer::token::extract_tokens,
@@ -151,7 +147,6 @@
     };
 
     let source_text = fs::read_to_string(&file_path)?;
-<<<<<<< HEAD
 
     let tokens = tokenize(source_text, &file_path)?;
     check_for_errors();
@@ -159,10 +154,6 @@
     let ast = parse(extract_tokens(&tokens))?;
     check_for_errors();
 
-=======
-    let tokens = tokenize(source_text, &file_path)?;
-    let ast = parse(extract_tokens(&tokens))?;
->>>>>>> 915bc895
     intermediate::compile(ast, &opts)?;
     check_for_errors();
 
@@ -201,11 +192,7 @@
         lexer::lexer::tokenize,
         lexer::token::extract_tokens,
         parser::parser::parse,
-<<<<<<< HEAD
         ERRORS,
-=======
-        lexer::token::extract_tokens,
->>>>>>> 915bc895
     };
 
     fn status(task: &str, file: &str, ok: bool) -> bool {
@@ -240,7 +227,6 @@
                     eprintln!("{}", tokens.err().unwrap());
                     continue;
                 };
-<<<<<<< HEAD
                 
                 if ERRORS.lock().has_errors() {
                     ERRORS.lock().print_errors(ErrorLevel::Error);
@@ -248,8 +234,6 @@
                     continue;
                 }
                 
-=======
->>>>>>> 915bc895
                 let ast = parse(extract_tokens(&tokens.unwrap()));
                 if status("Parsing", &name, ast.is_ok()) {
                     failed = true;
